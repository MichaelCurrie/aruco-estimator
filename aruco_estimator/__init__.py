#!/usr/bin/env python
# -*- coding: utf-8 -*-
"""
Copyright (c) 2022 Lukas Meyer
Licensed under the MIT License.
See LICENSE file for more information.
"""

<<<<<<< HEAD
from . import aruco, opt, utils, visualization
=======
# Built-in/Generic Imports
# ...
# Libs
# ...

# Own modules
from . import aruco  # noqa: F401
from . import aruco_scale_factor  # noqa: F401
from . import base  # noqa: F401
from . import download  # noqa: F401
from . import opt  # noqa: F401
from . import utils  # noqa: F401
from . import visualization  # noqa: F401
>>>>>>> 81abd26f
<|MERGE_RESOLUTION|>--- conflicted
+++ resolved
@@ -1,25 +1,10 @@
-#!/usr/bin/env python
-# -*- coding: utf-8 -*-
 """
 Copyright (c) 2022 Lukas Meyer
 Licensed under the MIT License.
 See LICENSE file for more information.
 """
 
-<<<<<<< HEAD
-from . import aruco, opt, utils, visualization
-=======
-# Built-in/Generic Imports
-# ...
-# Libs
-# ...
-
-# Own modules
 from . import aruco  # noqa: F401
-from . import aruco_scale_factor  # noqa: F401
-from . import base  # noqa: F401
-from . import download  # noqa: F401
 from . import opt  # noqa: F401
 from . import utils  # noqa: F401
-from . import visualization  # noqa: F401
->>>>>>> 81abd26f
+from . import visualization  # noqa: F401