--- conflicted
+++ resolved
@@ -23,16 +23,12 @@
 pip install aruco-estimator
 ```
 
-<<<<<<< HEAD
-However, the above is out of date and broken as of 2025-03-22.  Instead, you should install from source:
-=======
-The pypi project is out of date at the moment. Recommended installation method is 
+However, the above PyPI release is out of date and broken as of 2025-03-22.  Instead, you should install from source:
 ```
 pip install git+https://github.com/meyerls/aruco-estimator
 ```
 
 ## Usage
->>>>>>> 26f620c3
 
 
 ### From Source (Conda)
@@ -116,15 +112,10 @@
 ## Limitations / Improvements
 
 - [ ] Up to now only SIMPLE_RADIAL and PINHOLE camera models are supported. Extend all models
-<<<<<<< HEAD
-- [ ] Up to now only one aruco marker per scene can be detected. Multiple aruco marker could improve the scale estimation
-- [ ] Different aruco marker settings and marker types should be investigated for different scenarios to make it either more robust to false detections
-=======
 - [x] Up to now only one aruco marker per scene can be detected. Multiple aruco marker could improve the scale
   estimation
 - [ ] Different aruco marker settings and marker types should be investigated for different scenarios to make it either more robust to
   false detections
->>>>>>> 26f620c3
 - [ ] Geo referencing of aruco markers with earth coordinate system using GPS or RTK
 - [ ] Only COLMAP is supported. Add additional reconstruction software.
 
